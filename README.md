![Lean CLI](http://cdn.quantconnect.com.s3.us-east-1.amazonaws.com/i/github/lean-cli-splash.png)

# QuantConnect Lean CLI

[![Build Status](https://github.com/QuantConnect/lean-cli/workflows/Build/badge.svg)](https://github.com/QuantConnect/lean-cli/actions?query=workflow%3ABuild)
[![PyPI Version](https://img.shields.io/pypi/v/lean)](https://pypi.org/project/lean/)
[![Project Status](https://img.shields.io/pypi/status/lean)](https://pypi.org/project/lean/)

The Lean CLI is a cross-platform CLI aimed at making it easier to develop with the LEAN engine locally and in the cloud.

Visit the [documentation website](https://www.quantconnect.com/docs/v2/lean-cli/getting-started/lean-cli) for comprehensive and up-to-date documentation.

## Highlights

- [Project scaffolding](https://www.quantconnect.com/docs/v2/lean-cli/tutorials/project-management)
- [Local autocomplete](https://www.quantconnect.com/docs/v2/lean-cli/tutorials/local-autocomplete)
- [Local data downloading](https://www.quantconnect.com/docs/v2/lean-cli/tutorials/local-data/downloading-from-quantconnect)
- [Local backtesting](https://www.quantconnect.com/docs/v2/lean-cli/tutorials/backtesting/running-backtests#02-Running-local-backtests)
- [Local debugging](https://www.quantconnect.com/docs/v2/lean-cli/tutorials/backtesting/debugging-local-backtests)
- [Local research environment](https://www.quantconnect.com/docs/v2/lean-cli/tutorials/research)
- [Local optimization](https://www.quantconnect.com/docs/v2/lean-cli/tutorials/optimization/local-optimizations)
- [Local live trading](https://www.quantconnect.com/docs/v2/lean-cli/tutorials/live-trading/local-live-trading)
- [Local backtest report creation](https://www.quantconnect.com/docs/v2/lean-cli/tutorials/generating-reports)
- [Cloud synchronization](https://www.quantconnect.com/docs/v2/lean-cli/tutorials/cloud-synchronization)
- [Cloud backtesting](https://www.quantconnect.com/docs/v2/lean-cli/tutorials/backtesting/running-backtests#03-Running-cloud-backtests)
- [Cloud optimization](https://www.quantconnect.com/docs/v2/lean-cli/tutorials/optimization/cloud-optimizations)
- [Cloud live trading](https://www.quantconnect.com/docs/v2/lean-cli/tutorials/live-trading/cloud-live-trading)

## Installation

The CLI can be installed and updated by running `pip install --upgrade lean`.

Note that many commands in the CLI require Docker to run. See [Get Docker](https://docs.docker.com/get-docker/) for instructions on how to install Docker for your operating system.

After installing the CLI, open a terminal in an empty directory and run `lean init`. This command downloads the latest configuration file and sample data from the [QuantConnect/Lean](https://github.com/QuantConnect/Lean) repository. We recommend running all Lean CLI commands in the same directory `lean init` was ran in.

## Usage

The Lean CLI supports multiple workflows. The examples below serve as a starting point, you're free to mix local and cloud features in any way you'd like.

A cloud-focused workflow (local development, cloud execution) with the CLI may look like this:
1. Open a terminal in the directory you ran `lean init` in.
2. Run `lean cloud pull` to pull remotely changed files.
3. Start programming locally and run backtests in the cloud with `lean cloud backtest "Project Name" --open --push` whenever there is something to backtest. The `--open` flag means that the backtest results will be opened in the browser when done, while the `--push` flag means that local changes are pushed to the cloud before running the backtest.
4. Whenever you want to create a new project, run `lean create-project "Project Name"` and `lean cloud push --project "Project Name"` to create a new project containing some basic code and to push it to the cloud.
5. When you're finished for the moment, run `lean cloud push` to push all locally changed files to the cloud.

A locally-focused workflow (local development, local execution) with the CLI may look like this:
1. Open a terminal in the directory you ran `lean init` in.
2. Run `lean create-project "Project Name"` to create a new project with some basic code to get you started.
3. Work on your strategy in `./Project Name`.
4. Run `lean research "Project Name"` to start a Jupyter Lab session to perform research in.
5. Run `lean backtest "Project Name"` to run a backtest whenever there's something to test. This runs your strategy in a Docker container containing the same packages as the ones used on QuantConnect.com, but with your own data.

## Commands

*Note: the readme only contains the `--help` text of all commands. Visit the [documentation website](https://www.quantconnect.com/docs/v2/lean-cli/getting-started/lean-cli) for more comprehensive documentation.*

<!-- commands start -->
- [`lean backtest`](#lean-backtest)
- [`lean build`](#lean-build)
- [`lean cloud backtest`](#lean-cloud-backtest)
- [`lean cloud live`](#lean-cloud-live)
- [`lean cloud optimize`](#lean-cloud-optimize)
- [`lean cloud pull`](#lean-cloud-pull)
- [`lean cloud push`](#lean-cloud-push)
- [`lean config get`](#lean-config-get)
- [`lean config list`](#lean-config-list)
- [`lean config set`](#lean-config-set)
- [`lean config unset`](#lean-config-unset)
- [`lean create-project`](#lean-create-project)
- [`lean data download cfd`](#lean-data-download-cfd)
- [`lean data download forex`](#lean-data-download-forex)
- [`lean data generate`](#lean-data-generate)
- [`lean init`](#lean-init)
- [`lean live`](#lean-live)
- [`lean login`](#lean-login)
- [`lean logout`](#lean-logout)
- [`lean optimize`](#lean-optimize)
- [`lean report`](#lean-report)
- [`lean research`](#lean-research)

### `lean backtest`

Backtest a project locally using Docker.

```
Usage: lean backtest [OPTIONS] PROJECT

  Backtest a project locally using Docker.

  If PROJECT is a directory, the algorithm in the main.py or Main.cs file inside it will be executed.
  If PROJECT is a file, the algorithm in the specified file will be executed.

  Go to the following url to learn how to debug backtests locally using the Lean CLI:
  https://www.quantconnect.com/docs/v2/lean-cli/tutorials/backtesting/debugging-local-backtests

  By default the official LEAN engine image is used. You can override this using the --image option. Alternatively you
  can set the default engine image for all commands using `lean config set engine-image <image>`.

Options:
<<<<<<< HEAD
  --output DIRECTORY              Directory to store results in (defaults to PROJECT/backtests/TIMESTAMP)
  --debug [pycharm|ptvsd|vsdbg|rider]
                                  Enable a certain debugging method (see --help for more information)
  --update                        Pull the selected LEAN engine version before running the backtest
  --version TEXT                  The LEAN engine version to run (defaults to the latest installed version)
  --lean-config FILE              The Lean configuration file that should be used (defaults to the nearest lean.json)
  --verbose                       Enable debug logging
  --help                          Show this message and exit.
=======
  --output DIRECTORY            Directory to store results in (defaults to PROJECT/backtests/TIMESTAMP)
  --debug [pycharm|ptvsd|mono]  Enable a certain debugging method (see --help for more information)
  --image TEXT                  The LEAN engine image to use (defaults to quantconnect/lean:latest)
  --update                      Pull the LEAN engine image before running the backtest
  --lean-config FILE            The Lean configuration file that should be used (defaults to the nearest lean.json)
  --verbose                     Enable debug logging
  --help                        Show this message and exit.
>>>>>>> 218f4e5d
```

_See code: [lean/commands/backtest.py](lean/commands/backtest.py)_

### `lean build`

Build Docker images of your own version of LEAN.

```
Usage: lean build [OPTIONS] LEAN

  Build Docker images of your own version of LEAN.

  LEAN must point to a directory containing (a modified version of) the LEAN repository:
  https://github.com/QuantConnect/Lean

  The CLI automatically updates the "FROM" line in each Dockerfile to ensure all images extend from each other.

  By default the CLI compiles LEAN in a Docker container before building the images. If you already did this yourself
  you can pass the --no-compile flag to skip this step.

  After building your global CLI configuration is updated to use your custom images instead of the default ones.

Options:
  --no-compile  Skip compiling LEAN before building the images
  --verbose     Enable debug logging
  --help        Show this message and exit.
```

_See code: [lean/commands/build.py](lean/commands/build.py)_

### `lean cloud backtest`

Backtest a project in the cloud.

```
Usage: lean cloud backtest [OPTIONS] PROJECT

  Backtest a project in the cloud.

  PROJECT must be the name or id of the project to run a backtest for.

  If the project that has to be backtested has been pulled to the local drive with `lean cloud pull` it is possible to
  use the --push option to push local modifications to the cloud before running the backtest.

Options:
  --name TEXT  The name of the backtest (a random one is generated if not specified)
  --push       Push local modifications to the cloud before running the backtest
  --open       Automatically open the results in the browser when the backtest is finished
  --verbose    Enable debug logging
  --help       Show this message and exit.
```

_See code: [lean/commands/cloud/backtest.py](lean/commands/cloud/backtest.py)_

### `lean cloud live`

Start live trading for a project in the cloud.

```
Usage: lean cloud live [OPTIONS] PROJECT

  Start live trading for a project in the cloud.

  An interactive prompt will be shown to configure the deployment.

  PROJECT must be the name or the id of the project to start live trading for.

  If the project that has to be live traded has been pulled to the local drive with `lean cloud pull` it is possible
  to use the --push option to push local modifications to the cloud before starting live trading.

Options:
  --push     Push local modifications to the cloud before starting live trading
  --open     Automatically open the live results in the browser once the deployment starts
  --verbose  Enable debug logging
  --help     Show this message and exit.
```

_See code: [lean/commands/cloud/live.py](lean/commands/cloud/live.py)_

### `lean cloud optimize`

Optimize a project in the cloud.

```
Usage: lean cloud optimize [OPTIONS] PROJECT

  Optimize a project in the cloud.

  An interactive prompt will be shown to configure the optimizer.

  PROJECT must be the name or id of the project to optimize.

  If the project that has to be optimized has been pulled to the local drive with `lean cloud pull` it is possible to
  use the --push option to push local modifications to the cloud before running the optimization.

Options:
  --name TEXT  The name of the optimization (a random one is generated if not specified)
  --push       Push local modifications to the cloud before starting the optimization
  --verbose    Enable debug logging
  --help       Show this message and exit.
```

_See code: [lean/commands/cloud/optimize.py](lean/commands/cloud/optimize.py)_

### `lean cloud pull`

Pull projects from QuantConnect to the local drive.

```
Usage: lean cloud pull [OPTIONS]

  Pull projects from QuantConnect to the local drive.

  This command overrides the content of local files with the content of their respective counterparts in the cloud.

  This command will not delete local files for which there is no counterpart in the cloud.

Options:
  --project TEXT   Name or id of the project to pull (all cloud projects if not specified)
  --pull-bootcamp  Pull Boot Camp projects (disabled by default)
  --verbose        Enable debug logging
  --help           Show this message and exit.
```

_See code: [lean/commands/cloud/pull.py](lean/commands/cloud/pull.py)_

### `lean cloud push`

Push local projects to QuantConnect.

```
Usage: lean cloud push [OPTIONS]

  Push local projects to QuantConnect.

  This command overrides the content of cloud files with the content of their respective local counterparts.

  This command will not delete cloud files which don't have a local counterpart.

Options:
  --project DIRECTORY  Path to the local project to push (all local projects if not specified)
  --verbose            Enable debug logging
  --help               Show this message and exit.
```

_See code: [lean/commands/cloud/push.py](lean/commands/cloud/push.py)_

### `lean config get`

Get the current value of a configurable option.

```
Usage: lean config get [OPTIONS] KEY

  Get the current value of a configurable option.

  Sensitive options like credentials cannot be retrieved this way for security reasons. Please open
  ~/.lean/credentials if you want to see your currently stored credentials.

  Run `lean config list` to show all available options.

Options:
  --verbose  Enable debug logging
  --help     Show this message and exit.
```

_See code: [lean/commands/config/get.py](lean/commands/config/get.py)_

### `lean config list`

List the configurable options and their current values.

```
Usage: lean config list [OPTIONS]

  List the configurable options and their current values.

Options:
  --verbose  Enable debug logging
  --help     Show this message and exit.
```

_See code: [lean/commands/config/list.py](lean/commands/config/list.py)_

### `lean config set`

Set a configurable option.

```
Usage: lean config set [OPTIONS] KEY VALUE

  Set a configurable option.

  Run `lean config list` to show all available options.

Options:
  --verbose  Enable debug logging
  --help     Show this message and exit.
```

_See code: [lean/commands/config/set.py](lean/commands/config/set.py)_

### `lean config unset`

Unset a configurable option.

```
Usage: lean config unset [OPTIONS] KEY

  Unset a configurable option.

  Run `lean config list` to show all available options.

Options:
  --verbose  Enable debug logging
  --help     Show this message and exit.
```

_See code: [lean/commands/config/unset.py](lean/commands/config/unset.py)_

### `lean create-project`

Create a new project containing starter code.

```
Usage: lean create-project [OPTIONS] NAME

  Create a new project containing starter code.

  If NAME is a path containing subdirectories those will be created automatically.

  The default language can be set using `lean config set default-language python/csharp`.

Options:
  -l, --language [python|csharp]  The language of the project to create
  --verbose                       Enable debug logging
  --help                          Show this message and exit.
```

_See code: [lean/commands/create_project.py](lean/commands/create_project.py)_

### `lean data download cfd`

Download free CFD data from QuantConnect's Data Library.

```
Usage: lean data download cfd [OPTIONS]

  Download free CFD data from QuantConnect's Data Library.

  This command can only download data that you have previously added to your QuantConnect account.
  See the following url for instructions on how to do so:
  https://www.quantconnect.com/docs/v2/lean-cli/tutorials/local-data/downloading-from-quantconnect#02-QuantConnect-Data-Library

  See the following url for the data that can be downloaded with this command:
  https://www.quantconnect.com/data/tree/cfd/oanda

  Example of downloading https://www.quantconnect.com/data/file/cfd/oanda/daily/au200aud.zip/au200aud.csv:
  $ lean download cfd --ticker au200aud --resolution daily

Options:
  --ticker TEXT                   The ticker of the data  [required]
  --resolution [tick|second|minute|hour|daily]
                                  The resolution of the data  [required]
  --start [yyyyMMdd]              The inclusive start date of the data (ignored for daily and hourly data)
  --end [yyyyMMdd]                The inclusive end date of the data (ignored for daily and hourly data)
  --overwrite                     Overwrite existing local data
  --lean-config FILE              The Lean configuration file that should be used (defaults to the nearest lean.json)
  --verbose                       Enable debug logging
  --help                          Show this message and exit.
```

_See code: [lean/commands/data/download/cfd.py](lean/commands/data/download/cfd.py)_

### `lean data download forex`

Download free Forex data from QuantConnect's Data Library.

```
Usage: lean data download forex [OPTIONS]

  Download free Forex data from QuantConnect's Data Library.

  This command can only download data that you have previously added to your QuantConnect account.
  See the following url for instructions on how to do so:
  https://www.quantconnect.com/docs/v2/lean-cli/tutorials/local-data/downloading-from-quantconnect#02-QuantConnect-Data-Library

  See the following url for the data that can be downloaded with this command:
  https://www.quantconnect.com/data/tree/forex

  Example of downloading 2019 data of https://www.quantconnect.com/data/tree/forex/fxcm/minute/eurusd:
  $ lean download forex --ticker eurusd --market fxcm --resolution minute --start 20190101 --end 20191231

Options:
  --ticker TEXT                   The ticker of the data  [required]
  --market [fxcm|oanda]           The market of the data  [required]
  --resolution [tick|second|minute|hour|daily]
                                  The resolution of the data  [required]
  --start [yyyyMMdd]              The inclusive start date of the data (ignored for daily and hourly data)
  --end [yyyyMMdd]                The inclusive end date of the data (ignored for daily and hourly data)
  --overwrite                     Overwrite existing local data
  --lean-config FILE              The Lean configuration file that should be used (defaults to the nearest lean.json)
  --verbose                       Enable debug logging
  --help                          Show this message and exit.
```

_See code: [lean/commands/data/download/forex.py](lean/commands/data/download/forex.py)_

### `lean data generate`

Generate random market data.

```
Usage: lean data generate [OPTIONS]

  Generate random market data.

  This uses the random data generator in LEAN to generate realistic market data using a Brownian motion model.
  This generator supports the following security types, tick types and resolutions:
  | Security type | Generated tick types | Supported resolutions                |
  | ------------- | -------------------- | ------------------------------------ |
  | Equity        | Trade                | Tick, Second, Minute, Hour and Daily |
  | Forex         | Quote                | Tick, Second, Minute, Hour and Daily |
  | CFD           | Quote                | Tick, Second, Minute, Hour and Daily |
  | Future        | Trade and Quote      | Tick, Second, Minute, Hour and Daily |
  | Crypto        | Trade and Quote      | Tick, Second, Minute, Hour and Daily |
  | Option        | Trade and Quote      | Minute                               |

  The following data densities are available:
  - Dense: at least one data point per resolution step.
  - Sparse: at least one data point per 5 resolution steps.
  - VerySparse: at least one data point per 50 resolution steps.

  Example which generates minute data for 100 equity symbols since 2015-01-01:
  $ lean data generate --start=20150101 --symbol-count=100

  Example which generates daily data for 100 crypto symbols since 2015-01-01:
  $ lean data generate --start=20150101 --symbol-count=100 --security-type=Crypto --resolution=Daily

  By default the official LEAN engine image is used. You can override this using the --image option. Alternatively you
  can set the default engine image for all commands using `lean config set engine-image <image>`.

Options:
  --start [yyyyMMdd]              Start date for the data to generate in yyyyMMdd format  [required]
  --end [yyyyMMdd]                End date for the data to generate in yyyyMMdd format (defaults to today)
  --symbol-count INTEGER RANGE    The number of symbols to generate data for  [required]
  --security-type [Equity|Forex|Cfd|Future|Crypto|Option]
                                  The security type to generate data for (defaults to Equity)
  --resolution [Tick|Second|Minute|Hour|Daily]
                                  The resolution of the generated data (defaults to Minute)
  --data-density [Dense|Sparse|VerySparse]
                                  The density of the generated data (defaults to Dense)
  --include-coarse BOOLEAN        Whether coarse universe data should be generated for Equity data (defaults to True)
  --market TEXT                   The market to generate data for (defaults to standard market for the security type)
  --image TEXT                    The LEAN engine image to use (defaults to quantconnect/lean:latest)
  --update                        Pull the LEAN engine image before running the generator
  --lean-config FILE              The Lean configuration file that should be used (defaults to the nearest lean.json)
  --verbose                       Enable debug logging
  --help                          Show this message and exit.
```

_See code: [lean/commands/data/generate.py](lean/commands/data/generate.py)_

### `lean init`

Scaffold a Lean configuration file and data directory.

```
Usage: lean init [OPTIONS]

  Scaffold a Lean configuration file and data directory.

Options:
  --verbose  Enable debug logging
  --help     Show this message and exit.
```

_See code: [lean/commands/init.py](lean/commands/init.py)_

### `lean live`

Start live trading a project locally using Docker.

```
Usage: lean live [OPTIONS] PROJECT ENVIRONMENT

  Start live trading a project locally using Docker.

  If PROJECT is a directory, the algorithm in the main.py or Main.cs file inside it will be executed.
  If PROJECT is a file, the algorithm in the specified file will be executed.

  ENVIRONMENT must be the name of an environment in the Lean configuration file with live-mode set to true.

  By default the official LEAN engine image is used. You can override this using the --image option. Alternatively you
  can set the default engine image for all commands using `lean config set engine-image <image>`.

Options:
  --output DIRECTORY  Directory to store results in (defaults to PROJECT/live/TIMESTAMP)
  --image TEXT        The LEAN engine image to use (defaults to quantconnect/lean:latest)
  --update            Pull the LEAN engine image before starting live trading
  --lean-config FILE  The Lean configuration file that should be used (defaults to the nearest lean.json)
  --verbose           Enable debug logging
  --help              Show this message and exit.
```

_See code: [lean/commands/live.py](lean/commands/live.py)_

### `lean login`

Log in with a QuantConnect account.

```
Usage: lean login [OPTIONS]

  Log in with a QuantConnect account.

  If user id or API token is not provided an interactive prompt will show.

  Credentials are stored in ~/.lean/credentials and are removed upon running `lean logout`.

Options:
  -u, --user-id TEXT    QuantConnect user id
  -t, --api-token TEXT  QuantConnect API token
  --verbose             Enable debug logging
  --help                Show this message and exit.
```

_See code: [lean/commands/login.py](lean/commands/login.py)_

### `lean logout`

Log out and remove stored credentials.

```
Usage: lean logout [OPTIONS]

  Log out and remove stored credentials.

Options:
  --verbose  Enable debug logging
  --help     Show this message and exit.
```

_See code: [lean/commands/logout.py](lean/commands/logout.py)_

### `lean optimize`

Optimize a project's parameters locally using Docker.

```
Usage: lean optimize [OPTIONS] PROJECT

  Optimize a project's parameters locally using Docker.

  If PROJECT is a directory, the algorithm in the main.py or Main.cs file inside it will be executed.
  If PROJECT is a file, the algorithm in the specified file will be executed.

  The --optimizer-config option can be used to specify the configuration to run the optimizer with.
  When using the option it should point to a file like this (the algorithm-* properties should be omitted):
  https://github.com/QuantConnect/Lean/blob/master/Optimizer.Launcher/config.json

  When --optimizer-config is not set, an interactive prompt will be shown to configure the optimizer.

  By default the official LEAN engine image is used. You can override this using the --image option. Alternatively you
  can set the default engine image for all commands using `lean config set engine-image <image>`.

Options:
  --output DIRECTORY       Directory to store results in (defaults to PROJECT/optimizations/TIMESTAMP)
  --optimizer-config FILE  The optimizer configuration file that should be used
  --image TEXT             The LEAN engine image to use (defaults to quantconnect/lean:latest)
  --update                 Pull the LEAN engine image before running the optimizer
  --lean-config FILE       The Lean configuration file that should be used (defaults to the nearest lean.json)
  --verbose                Enable debug logging
  --help                   Show this message and exit.
```

_See code: [lean/commands/optimize.py](lean/commands/optimize.py)_

### `lean report`

Generate a report of a backtest.

```
Usage: lean report [OPTIONS]

  Generate a report of a backtest.

  This runs the LEAN Report Creator in Docker to generate a polished, professional-grade report of a backtest.

  The name, description, and version are optional and will be blank if not given.

  If the given backtest data source file is stored in a project directory (or one of its subdirectories, like the
  default <project>/backtests/<timestamp>), the default name is the name of the project directory and the default
  description is the description stored in the project's config.json file.

  By default the official LEAN engine image is used. You can override this using the --image option. Alternatively you
  can set the default engine image for all commands using `lean config set engine-image <image>`.

Options:
  --backtest-data-source-file FILE
                                  Path to the JSON file containing the backtest results  [required]
  --live-data-source-file FILE    Path to the JSON file containing the live trading results
  --report-destination FILE       Path where the generated report is stored as HTML (defaults to ./report.html)
  --strategy-name TEXT            Name of the strategy, will appear at the top-right corner of each page
  --strategy-version TEXT         Version number of the strategy, will appear next to the project name
  --strategy-description TEXT     Description of the strategy, will appear under the 'Strategy Description' section
  --overwrite                     Overwrite --report-destination if it already contains a file
  --image TEXT                    The LEAN engine image to use (defaults to quantconnect/lean:latest)
  --update                        Pull the LEAN engine image before running the report creator
  --lean-config FILE              The Lean configuration file that should be used (defaults to the nearest lean.json)
  --verbose                       Enable debug logging
  --help                          Show this message and exit.
```

_See code: [lean/commands/report.py](lean/commands/report.py)_

### `lean research`

Run a Jupyter Lab environment locally using Docker.

```
Usage: lean research [OPTIONS] PROJECT

  Run a Jupyter Lab environment locally using Docker.

  By default the official LEAN research image is used. You can override this using the --image option. Alternatively
  you can set the default research image using `lean config set research-image <image>`.

Options:
  --port INTEGER      The port to run Jupyter Lab on (defaults to 8888)
  --image TEXT        The LEAN research image to use (defaults to quantconnect/research:latest)
  --update            Pull the LEAN research image before starting the research environment
  --lean-config FILE  The Lean configuration file that should be used (defaults to the nearest lean.json)
  --verbose           Enable debug logging
  --help              Show this message and exit.
```

_See code: [lean/commands/research.py](lean/commands/research.py)_
<!-- commands end -->

## Development

To work on the Lean CLI, clone the repository, enter an environment containing Python 3.6+ and run `pip install -r requirements.txt`. This command will install the required dependencies and installs the CLI in editable mode. This means you'll be able to edit the code and immediately see the results the next time you run `lean`.

If you need to add dependencies, first update `setup.py` (if it is a production dependency) or `requirements.txt` (if it is a development dependency) and then re-run `pip install -r requirements.txt`.

The automated tests can be ran by running `pytest`. The filesystem and HTTP requests are mocked when running tests to make sure they run in an isolated environment.

To update the commands reference part of the readme run `python scripts/readme.py` from the root of the project.

Maintainers can publish new releases by pushing a Git tag containing the new version to GitHub. This will trigger a GitHub Actions workflow which releases the current `master` branch to PyPI with the value of the tag as version. Make sure the version is not prefixed with "v".<|MERGE_RESOLUTION|>--- conflicted
+++ resolved
@@ -99,24 +99,14 @@
   can set the default engine image for all commands using `lean config set engine-image <image>`.
 
 Options:
-<<<<<<< HEAD
   --output DIRECTORY              Directory to store results in (defaults to PROJECT/backtests/TIMESTAMP)
   --debug [pycharm|ptvsd|vsdbg|rider]
                                   Enable a certain debugging method (see --help for more information)
-  --update                        Pull the selected LEAN engine version before running the backtest
-  --version TEXT                  The LEAN engine version to run (defaults to the latest installed version)
+  --image TEXT                    The LEAN engine image to use (defaults to quantconnect/lean:latest)
+  --update                        Pull the LEAN engine image before running the backtest
   --lean-config FILE              The Lean configuration file that should be used (defaults to the nearest lean.json)
   --verbose                       Enable debug logging
   --help                          Show this message and exit.
-=======
-  --output DIRECTORY            Directory to store results in (defaults to PROJECT/backtests/TIMESTAMP)
-  --debug [pycharm|ptvsd|mono]  Enable a certain debugging method (see --help for more information)
-  --image TEXT                  The LEAN engine image to use (defaults to quantconnect/lean:latest)
-  --update                      Pull the LEAN engine image before running the backtest
-  --lean-config FILE            The Lean configuration file that should be used (defaults to the nearest lean.json)
-  --verbose                     Enable debug logging
-  --help                        Show this message and exit.
->>>>>>> 218f4e5d
 ```
 
 _See code: [lean/commands/backtest.py](lean/commands/backtest.py)_
